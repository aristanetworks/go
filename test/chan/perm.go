// errorcheck

// Copyright 2009 The Go Authors. All rights reserved.
// Use of this source code is governed by a BSD-style
// license that can be found in the LICENSE file.

// Test various correct and incorrect permutations of send-only,
// receive-only, and bidirectional channels.
// Does not compile.

package main

var (
	cr <-chan int
	cs chan<- int
	c  chan int
)

func main() {
	cr = c  // ok
	cs = c  // ok
	c = cr  // ERROR "illegal types|incompatible|cannot"
	c = cs  // ERROR "illegal types|incompatible|cannot"
	cr = cs // ERROR "illegal types|incompatible|cannot"
	cs = cr // ERROR "illegal types|incompatible|cannot"

	var n int
	<-n    // ERROR "receive from non-chan|expected channel"
	n <- 2 // ERROR "send to non-chan|must be channel"

	c <- 0       // ok
	<-c          // ok
	x, ok := <-c // ok
	_, _ = x, ok

	cr <- 0      // ERROR "send"
	<-cr         // ok
	x, ok = <-cr // ok
	_, _ = x, ok

	cs <- 0      // ok
	<-cs         // ERROR "receive"
	x, ok = <-cs // ERROR "receive"
	_, _ = x, ok

	select {
	case c <- 0: // ok
	case x := <-c: // ok
		_ = x

	case cr <- 0: // ERROR "send"
	case x := <-cr: // ok
		_ = x

	case cs <- 0: // ok
	case x := <-cs: // ERROR "receive"
		_ = x
	}

	for _ = range cs { // ERROR "receive"
	}

	for range cs { // ERROR "receive"
	}

	close(c)
	close(cs)
	close(cr) // ERROR "receive"
<<<<<<< HEAD
	close(n)  // ERROR "invalid operation.*non-chan type|not a channel"
=======
	close(n)  // ERROR "invalid operation.*non-chan type|must be channel"
>>>>>>> 89f38323
}<|MERGE_RESOLUTION|>--- conflicted
+++ resolved
@@ -66,9 +66,5 @@
 	close(c)
 	close(cs)
 	close(cr) // ERROR "receive"
-<<<<<<< HEAD
-	close(n)  // ERROR "invalid operation.*non-chan type|not a channel"
-=======
-	close(n)  // ERROR "invalid operation.*non-chan type|must be channel"
->>>>>>> 89f38323
+	close(n)  // ERROR "invalid operation.*non-chan type|must be channel|not a channel"
 }