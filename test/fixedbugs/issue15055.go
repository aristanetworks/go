--- conflicted
+++ resolved
@@ -8,21 +8,12 @@
 
 func main() {
 	type name string
-<<<<<<< HEAD
 	_ = []byte("abc", "def", 12)    // ERROR "too many arguments (to conversion to \[\]byte: \(\[\]byte\)\(.abc., .def., 12\))?"
 	_ = string("a", "b", nil)       // ERROR "too many arguments (to conversion to string: string\(.a., .b., nil\))?"
 	_ = []byte()                    // ERROR "missing argument (to conversion to \[\]byte: \(\[\]byte\)\(\))?"
 	_ = string()                    // ERROR "missing argument (to conversion to string: string\(\))?"
+	_ = *int()                      // ERROR "missing argument (to conversion to int: int\(\))?"
+	_ = (*int)()                    // ERROR "missing argument (to conversion to \*int: \(\*int\)\(\))?"
 	_ = name("a", 1, 3.3)           // ERROR "too many arguments (to conversion to name: name\(.a., 1, 3.3\))?"
 	_ = map[string]string(nil, nil) // ERROR "too many arguments (to conversion to map\[string\]string: \(map\[string\]string\)\(nil, nil\))?"
-=======
-	_ = []byte("abc", "def", 12)    // ERROR "too many arguments to conversion to \[\]byte: \[\]byte\(.abc., .def., 12\)"
-	_ = string("a", "b", nil)       // ERROR "too many arguments to conversion to string: string\(.a., .b., nil\)"
-	_ = []byte()                    // ERROR "missing argument to conversion to \[\]byte: \[\]byte\(\)"
-	_ = string()                    // ERROR "missing argument to conversion to string: string\(\)"
-	_ = *int()                      // ERROR "missing argument to conversion to int: int\(\)"
-	_ = (*int)()                    // ERROR "missing argument to conversion to \*int: \(\*int\)\(\)"
-	_ = name("a", 1, 3.3)           // ERROR "too many arguments to conversion to name: name\(.a., 1, 3.3\)"
-	_ = map[string]string(nil, nil) // ERROR "too many arguments to conversion to map\[string\]string: map\[string\]string\(nil, nil\)"
->>>>>>> 77365c5e
 }